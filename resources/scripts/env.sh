--- conflicted
+++ resolved
@@ -10,18 +10,6 @@
         eval export "$line";
     done < config/$1.config
 else
-<<<<<<< HEAD
-    if [[ $1 == *"dev"* ]]; then
-        echo -e "${RED}Missing a development configuration (dev.config)\n${NC}"
-    elif [[ $1 == *"prod"* ]]; then
-        echo -e "${RED}Missing a production configuration (prod.config)\n${NC}"
-    elif [[ $1 == *"test"* ]]; then
-        echo -e "${RED}Missing a test configuration (test.config)\n${NC}"
-    else
-        echo -e "${RED}Missing configuration parameter (specify 'prod', 'dev', or 'test')\n${NC}"
-    fi
-    exit 1
-=======
 	if [[ $1 == *"dev"* ]]; then
 		echo -e "${RED}Missing a development configuration (dev.config)\n${NC}"
 	elif [[ $1 == *"prod"* ]]; then
@@ -32,5 +20,4 @@
 		echo -e "${RED}Missing configuration parameter (specify 'prod', 'dev', or 'test')\n${NC}"
 	fi
 	exit 1
->>>>>>> c51eae05
 fi