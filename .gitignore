--- conflicted
+++ resolved
@@ -14,11 +14,7 @@
 .DS_Store
 temp
 
-<<<<<<< HEAD
-*.config
-.env
-=======
 /.idea
 
 *.config
->>>>>>> 0415999c
+.env