--- conflicted
+++ resolved
@@ -5,15 +5,13 @@
 pids
 *.pid
 *.seed
+dump.rdb
 
 node_modules
 .npm
 
+.idea
 .DS_Store
 temp
 
-<<<<<<< HEAD
-dump.rdb
-=======
-*.config
->>>>>>> 0a3a7cbe
+*.config