--- conflicted
+++ resolved
@@ -12,9 +12,4 @@
 .DS_Store
 temp
 
-<<<<<<< HEAD
-dev.config
-prod.config
-=======
-*.config
->>>>>>> 79debe30
+*.config