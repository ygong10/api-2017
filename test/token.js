var _Promise = require('bluebird');

var chai = require('chai');
var sinon = require('sinon');

var errors = require('../api/v1/errors');
var utils = require('../api/v1/utils');
var TokenService = require('../api/v1/services/TokenService.js');
var Token = require('../api/v1/models/Token.js');
var User = require('../api/v1/models/User.js');
var _ = require('lodash');

var shelf = require('bookshelf');


var assert = chai.assert;
var expect = chai.expect;

describe('TokenService',function(){
<<<<<<< HEAD
    describe('findTokenByValue',function(){
        var testToken;
        var _findByValue;
        var tokenVal;

        before(function(done){
            tokenVal = utils.crypto.generateResetToken();
            testToken = Token.forge({type: 'DEFAULT', value: tokenVal, user_id: 1});

            _findByValue = sinon.stub(Token,'findByValue');
            _findByValue.withArgs(tokenVal).returns(_Promise.resolve(testToken));
            _findByValue.withArgs(sinon.match.string).returns(_Promise.resolve(null));

            done();
        });

        it('finds valid token',function(done){
            var found = TokenService.findTokenByValue(tokenVal,'DEFAULT');
            expect(found).to.eventually.have.deep.property("attributes.user_id", 1,"user ID should be 1")
                .then(function(){
                    expect(found).to.eventually.have.deep.property("attributes.value", tokenVal,"token value sould be "+tokenVal)
                        .and.notify(done);
                });
        });
        it('throws error for invalid scope',function(done){
            TokenService.findTokenByValue(tokenVal, 'INVALID')
                .then(function(){
                    return done("Error was not thrown for INVALID token scope");
                })
                .catch(function(err){
                    expect(err).to.be.instanceof(TypeError);
                    return done();
                });
        });
        it('throws error with expired token and calls delete on token',function(done){
            var _get = sinon.stub(Token.prototype,'get');
            _get.withArgs('created').returns(0);
            var _destroy = sinon.stub(Token.prototype,'destroy');
            var found = TokenService.findTokenByValue(tokenVal,'DEFAULT');
            expect(found).to.eventually.be.rejectedWith(errors.TokenExpirationError)
                .then(function(){
                    expect(_destroy.neverCalledWith()).to.equal(false);
                    _get.restore();
                    _destroy.restore();
                    done();
                });
        });
        it('throws error if invalid token',function(done){
            var found = TokenService.findTokenByValue('invalid','DEFAULT');
            expect(found).to.eventually.be.rejectedWith(errors.NotFoundError).and.notify(done);
        });

        after(function(done){
            _findByValue.restore();
            done();
        });
    });

    describe('generateToken',function(){ 
        var testUser; 
        before(function(done){

            var _mockedTokens = {
                invokeThen : function(){
                    return _Promise.resolve(null);
                }
            }
            var _mockedWhere = {
                fetchAll : function(){
                    return _Promise.resolve(_mockedTokens);
                }
            };

            testUser = User.forge({ id: 1, email: 'new@example.com' }); 

            var _where = sinon.stub(Token,'where'); 
            _where.returns(_mockedWhere);

            var _save = sinon.stub(Token.prototype,'save'); 
            _save.returns(_Promise.resolve(null));  
            done(); 
        }); 
        it('generates a new token',function(done){ 
            var token = TokenService.generateToken(testUser,'7d'); 
            expect(token).to.eventually.be.a('string')
                .then(function(data){
                    expect(data.length).to.equal(36);
                    done();
                });
        }); 
    });
=======
	var tokenVal;

	describe('findTokenByValue',function(){
		var testToken;
		var _findByValue;

		before(function(done){
			tokenVal = utils.crypto.generateResetToken();
			testToken = Token.forge({type: 'DEFAULT', value: tokenVal, user_id: 1});

			_findByValue = sinon.stub(Token,'findByValue');
			_findByValue.withArgs(tokenVal).returns(_Promise.resolve(testToken));
			_findByValue.withArgs(sinon.match.string).returns(_Promise.resolve(null));

			done();
		});

		it('finds valid token',function(done){
			var found = TokenService.findTokenByValue(tokenVal,'DEFAULT');
			expect(found).to.eventually.have.deep.property("attributes.user_id", 1,"user ID should be 1")
				.then(function(){
					expect(found).to.eventually.have.deep.property("attributes.value", tokenVal,"token value sould be "+tokenVal)
						.and.notify(done);
				});
		});
		it('throws error for invalid scope',function(done){
			TokenService.findTokenByValue(tokenVal, 'INVALID')
				.then(function(){
					return done("Error was not thrown for INVALID token scope");
				})
				.catch(function(err){
					expect(err).to.be.instanceof(TypeError);
					return done();
				});
		});
		it('throws error with expired token and calls delete on token',function(done){
			var _get = sinon.stub(Token.prototype,'get');
			_get.withArgs('created').returns(0);
			var _destroy = sinon.stub(Token.prototype,'destroy');
			var found = TokenService.findTokenByValue(tokenVal,'DEFAULT');
			expect(found).to.eventually.be.rejectedWith(errors.TokenExpirationError)
				.then(function(){
					expect(_destroy.neverCalledWith()).to.equal(false);
					_get.restore();
					_destroy.restore();
					done();
				});
		});
		it('throws error if invalid token',function(done){
			var found = TokenService.findTokenByValue('invalid','DEFAULT');
			expect(found).to.eventually.be.rejectedWith(errors.NotFoundError).and.notify(done);
		});

		after(function(done){
			_findByValue.restore();
			done();
		});
	});

	describe('generateToken',function(){ 
		var testUser; 
		var testToken; 
		var _mockedTokens, _mockedWhere;
		var _where, _save;

		before(function(done){

			_mockedTokens = {
				invokeThen : function(){
					return _Promise.resolve(null);
				}
			}
			_mockedWhere = {
				fetchAll : function(){
					return _Promise.resolve(_mockedTokens);
				}
			};

			testUser = User.forge({ id: 1, email: 'new@example.com' }); 
			testToken = Token.forge({type: 'DEFAULT', value: tokenVal, user_id: 1});  

			_where = sinon.stub(Token,'where'); 
			_where.returns(_mockedWhere);

			_save = sinon.stub(Token.prototype,'save'); 
			_save.returns(_Promise.resolve(null));  
			done(); 
		}); 
		it('generates a new token',function(done){ 
			var token = TokenService.generateToken(testUser,'7d'); 
			expect(token).to.eventually.be.a('string')
				.then(function(data){
					expect(data.length).to.equal(36);
					done();
				});
		}); 
	});
>>>>>>> c51eae05
});<|MERGE_RESOLUTION|>--- conflicted
+++ resolved
@@ -17,111 +17,6 @@
 var expect = chai.expect;
 
 describe('TokenService',function(){
-<<<<<<< HEAD
-    describe('findTokenByValue',function(){
-        var testToken;
-        var _findByValue;
-        var tokenVal;
-
-        before(function(done){
-            tokenVal = utils.crypto.generateResetToken();
-            testToken = Token.forge({type: 'DEFAULT', value: tokenVal, user_id: 1});
-
-            _findByValue = sinon.stub(Token,'findByValue');
-            _findByValue.withArgs(tokenVal).returns(_Promise.resolve(testToken));
-            _findByValue.withArgs(sinon.match.string).returns(_Promise.resolve(null));
-
-            done();
-        });
-
-        it('finds valid token',function(done){
-            var found = TokenService.findTokenByValue(tokenVal,'DEFAULT');
-            expect(found).to.eventually.have.deep.property("attributes.user_id", 1,"user ID should be 1")
-                .then(function(){
-                    expect(found).to.eventually.have.deep.property("attributes.value", tokenVal,"token value sould be "+tokenVal)
-                        .and.notify(done);
-                });
-        });
-        it('throws error for invalid scope',function(done){
-            TokenService.findTokenByValue(tokenVal, 'INVALID')
-                .then(function(){
-                    return done("Error was not thrown for INVALID token scope");
-                })
-                .catch(function(err){
-                    expect(err).to.be.instanceof(TypeError);
-                    return done();
-                });
-        });
-        it('throws error with expired token and calls delete on token',function(done){
-            var _get = sinon.stub(Token.prototype,'get');
-            _get.withArgs('created').returns(0);
-            var _destroy = sinon.stub(Token.prototype,'destroy');
-            var found = TokenService.findTokenByValue(tokenVal,'DEFAULT');
-            expect(found).to.eventually.be.rejectedWith(errors.TokenExpirationError)
-                .then(function(){
-                    expect(_destroy.neverCalledWith()).to.equal(false);
-                    _get.restore();
-                    _destroy.restore();
-                    done();
-                });
-        });
-        it('throws error if invalid token',function(done){
-            var found = TokenService.findTokenByValue('invalid','DEFAULT');
-            expect(found).to.eventually.be.rejectedWith(errors.NotFoundError).and.notify(done);
-        });
-
-        after(function(done){
-            _findByValue.restore();
-            done();
-        });
-    });
-
-    describe('generateToken',function(){ -
-        var testUser; -
-        before(function(done){
-
-            var _mockedTokens = {
-                invokeThen : function(){
-                    return _Promise.resolve(null);
-                }
-            }
-            var _mockedWhere = {
-                fetchAll : function(){
-                    return _Promise.resolve(_mockedTokens);
-                }
-            };
-
-            testUser = User.forge({ id: 1, email: 'new@example.com' }); -
-
-            var _where = sinon.stub(Token,'where'); -
-            _where.returns(_mockedWhere);
-
-            var _save = sinon.stub(Token.prototype,'save'); -
-            _save.returns(_Promise.resolve(null)); - -
-            done(); -
-        }); -
-        it('generates a new token',function(done){ -
-            var token = TokenService.generateToken(testUser,'7d'); -
-            expect(token).to.eventually.be.a('string')
-                .then(function(data){
-                    expect(data.length).to.equal(36);
-                    done();
-                });
-        }); -
-    });
-=======
 	var tokenVal;
 
 	describe('findTokenByValue',function(){
@@ -234,5 +129,4 @@
 		});  
 	});
->>>>>>> c51eae05
 });