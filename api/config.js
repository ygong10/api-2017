--- conflicted
+++ resolved
@@ -58,30 +58,20 @@
 }
 
 var config = {};
-config.superuser = {};
 config.auth = {};
 config.database = {};
 config.database.primary = { pool: {} };
 config.mail = {};
-<<<<<<< HEAD
 config.storage = {};
-=======
+config.superuser = {};
 config.token = { expiration: {} };
-config.uri = {};
->>>>>>> 8140794b
 
 config.isDevelopment = isDevelopment;
 config.secret = secret;
 config.port = process.env.HACKILLINOIS_PORT || 8080;
-<<<<<<< HEAD
 config.profile = 'hackillinois-api';
+
 config.domain = isDevelopment ? ('http://localhost:' + config.port) : 'https://hackillinois.org';
-=======
-config.domain = isDevelopment ? ('http:localhost:' + config.port + '/') : 'https://www.hackillinois.org/';
-
-// TODO: Determine exact password reset url
-config.uri.passwordReset = config.domain + 'v1/auth/resetpage?token=';
->>>>>>> 8140794b
 
 config.superuser.email = superuserEmail;
 config.superuser.password = superuserPassword;
