var _ = require('lodash');
var registration = require('../utils/registration');
var utils = require('../utils');

var Model = require('./Model');
var User = require('./User');
var Upload = require('./Upload');
var AttendeeProjectInterest = require('./AttendeeProjectInterest');
var AttendeeProject = require('./AttendeeProject');
var AttendeeExtraInfo = require('./AttendeeExtraInfo');
var AttendeeEcosystemInterest = require('./AttendeeEcosystemInterest');
var AttendeeRequestedCollaborator = require('./AttendeeRequestedCollaborator');
var AttendeeRSVP = require('./AttendeeRSVP');
var Attendee = Model.extend({
	tableName: 'attendees',
	idAttribute: 'id',
	validations: {
		userId:    ['required', 'integer'],
		firstName: ['required', 'string', 'maxLength:255'],
		lastName:  ['required', 'string', 'maxLength:255'],
		shirtSize: ['required', 'string', registration.verifyTshirtSize],
		diet:       ['required', 'string', registration.verifyDiet],
		age:       ['required', 'integer', 'min:13', 'max:115'],
		graduationYear: ['required', 'integer', 'min:2017', 'max:2024'],
		transportation: ['required', 'string', registration.verifyTransportation],
		school:    ['required', 'string', 'maxLength:255'],
		major:     ['required', 'string', 'maxLength:255'],
		gender:    ['required', 'string', registration.verifyGender],
		professionalInterest: ['required', 'string', registration.verifyProfessionalInterest],
		github:    ['required', 'string', 'maxLength:50'],
		linkedin:  ['required', 'string', 'maxLength:50'],
		interests: ['required', 'string', 'maxLength:255'],
		priority:  ['integer', 'max:10'],
		status:    ['string', registration.verifyStatus],
		wave: 	   ['integer', 'max:5'],
		reviewer:  ['string'],
		reviewTime: ['date'],
		isNovice:  ['required', 'boolean'],
		isPrivate:  ['required', 'boolean'],
		phoneNumber: ['string', 'maxLength:15'],
		acceptanceType: ['string', registration.verifyAcceptanceType],
		acceptedEcosystemId: ['integer']
	},
	interests: function () {
		return this.hasMany(AttendeeProjectInterest);
	},
	projects: function () {
		return this.hasMany(AttendeeProject);
	},
	ecosystemInterests: function () {
		return this.hasMany(AttendeeEcosystemInterest);
	},
	extras: function () {
		return this.hasMany(AttendeeExtraInfo);
	},
	collaborators: function () {
		return this.hasMany(AttendeeRequestedCollaborator);
	},
	rsvp: function () {
		return this.hasOne(AttendeeRSVP);
  },
	parse: function (attrs) {
		attrs = Model.prototype.parse(attrs);
		attrs.isNovice = !!attrs.isNovice;
		attrs.isPrivate = !!attrs.isPrivate;
		return attrs;
	}
});


/**
* Finds an attendee by its relational user's id, joining in its related project ideas
* @param  {Number|String} userId	the ID of the attendee's relational user
* @return {Promise<Model>}	a Promise resolving to the resulting Attendee or null
*/
Attendee.findByUserId = function (userId) {
	return Attendee.where({ user_id: userId }).fetch({withRelated: ['projects', 'ecosystemInterests', 'extras', 'collaborators', 'rsvp']});
};


/**
* Same as Attendee.findByUserId, only appending a resume object to the result
* @param  {Number|String} userId	the ID of the attendee's relational user
* @return {Promise<Model>}	a Promise resolving to the resulting Attendee or null
*/
Attendee.fetchWithResumeByUserId = function (userId) {
	return Attendee.transaction(function (t){
		var attendee;
	    return Attendee.where({ user_id: userId })
		.fetch({withRelated: ['projects', 'ecosystemInterests', 'extras', 'collaborators', 'rsvp'], transacting: t})
		.then(function (a) {
			attendee = a;
			if(_.isNull(a)){
				return null;
			}
			return Upload.where({ owner_id: userId, bucket: utils.storage.buckets.resumes }).fetch({transacting: t});
	    })
		.then(function (u) {
<<<<<<< HEAD
			attendee.set('resume', (u !== null) ? u.attributes : u);
=======
			if(!_.isNull(u)){
				attendee.set('resume', (u !== null) ? u.attributes : u);
			}
>>>>>>> 691e0316
			return attendee;
		});
	});
};

/**
* Finds an attendee by its ID, joining in its related project ideas
* @param  {Number|String} id	the ID of the model with the appropriate type
* @return {Promise<Model>}		a Promise resolving to the resulting model or null
*/
Attendee.findById = function (id) {
	return Attendee.where({ id: id }).fetch({withRelated: ['projects', 'ecosystemInterests', 'extras', 'collaborators', 'rsvp']});
};

/**
* Same as Attendee.findById, only appending a resume object to the result
* @param  {Number|String} id	the ID of the attendee with the appropriate type
* @return {Promise<Model>}	a Promise resolving to the resulting Attendee or null
*/
Attendee.fetchWithResumeById = function (id) {
	return Attendee.transaction(function (t){
		var attendee;
		return Attendee.where({ id: id })
		.fetch({withRelated: ['projects', 'ecosystemInterests', 'extras', 'collaborators', 'rsvp'], transacting: t})
		.then(function (a) {
			attendee = a;
			if(_.isNull(a)){
				return null;
			}
			return Upload.where({ owner_id: a.get('userId'), bucket: utils.storage.buckets.resumes }).fetch({transacting: t});
	    })
		.then(function (u) {
			if(!_.isNull(u)){
				attendee.set('resume', (u !== null) ? u.attributes : u);
			}
			return attendee;
    	});
	});
};

module.exports = Attendee;<|MERGE_RESOLUTION|>--- conflicted
+++ resolved
@@ -96,13 +96,9 @@
 			return Upload.where({ owner_id: userId, bucket: utils.storage.buckets.resumes }).fetch({transacting: t});
 	    })
 		.then(function (u) {
-<<<<<<< HEAD
-			attendee.set('resume', (u !== null) ? u.attributes : u);
-=======
 			if(!_.isNull(u)){
 				attendee.set('resume', (u !== null) ? u.attributes : u);
 			}
->>>>>>> 691e0316
 			return attendee;
 		});
 	});
