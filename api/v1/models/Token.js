--- conflicted
+++ resolved
@@ -6,10 +6,9 @@
 var Token = Model.extend({
 	tableName: 'tokens',
 	idAttribute: 'id',
-<<<<<<< HEAD
-	hasTimestamps: ['created', 'updated'],
-	validations: {
-		userId: ['required', 'userId']
+	hasTimestamps: ['created'],
+	user: function(){
+		return this.belongsTo(User, 'user_id');
 	}
 });
 
@@ -49,12 +48,5 @@
 	var user = User.findById(this.get('userId'));
 	return user.setPassword(password);
 };
-=======
-	hasTimestamps: ['created'],
-	user: function(){
-		return this.belongsTo(User, 'user_id');
-	}
-});
 
-module.exports = Token;
->>>>>>> 584eec65
+module.exports = Token;