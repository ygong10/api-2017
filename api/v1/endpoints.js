var requests = require('./requests');

var endpoints = {};

endpoints['/v1/user'] = {
	POST: requests.HackerUserCreationRequest
};
endpoints['/v1/user/accredited'] = {
	POST: requests.AccreditedUserCreationRequest
};
<<<<<<< HEAD
endpoints['/v1/auth'] = {
	POST: requests.AuthTokenRequest
};
endpoints['/v1/upload/resume'] = {
	POST: requests.UploadRequest
};
endpoints['/v1/upload/resume/:id'] = {
	PUT: requests.UploadRequest
=======
endpoints['/user/reset'] = {
	POST: requests.ResetPasswordRequest
};

endpoints['/auth'] = {
	POST: requests.AuthTokenRequest
};
endpoints['/auth/reset'] = {
	POST: requests.TokenRequest
>>>>>>> 8140794b
};

module.exports = endpoints;<|MERGE_RESOLUTION|>--- conflicted
+++ resolved
@@ -8,7 +8,12 @@
 endpoints['/v1/user/accredited'] = {
 	POST: requests.AccreditedUserCreationRequest
 };
-<<<<<<< HEAD
+endpoints['/v1/user/reset'] = {
+	POST: requests.ResetTokenRequest
+};
+endpoints['/v1/auth/reset'] = {
+	POST: requests.ResetPasswordRequest
+};
 endpoints['/v1/auth'] = {
 	POST: requests.AuthTokenRequest
 };
@@ -17,17 +22,6 @@
 };
 endpoints['/v1/upload/resume/:id'] = {
 	PUT: requests.UploadRequest
-=======
-endpoints['/user/reset'] = {
-	POST: requests.ResetPasswordRequest
-};
-
-endpoints['/auth'] = {
-	POST: requests.AuthTokenRequest
-};
-endpoints['/auth/reset'] = {
-	POST: requests.TokenRequest
->>>>>>> 8140794b
 };
 
 module.exports = endpoints;