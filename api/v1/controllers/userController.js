var bodyParser = require('body-parser');

var errors = require('../errors');
var services = require('../services');
var config = require('../../config');

var middleware = require('../middleware');
var scopes = require('../utils/scopes');
var mail = require('../utils/mail');
var roles = require('../utils/roles');

var router = require('express').Router();

/**
 * Determines whether or not the requester is requesting its own
 * user information
 * @param  {Request}  req an Express request with auth and parameter information
 * @return {Boolean} whether or not the requester is requesting itself
 */
function isRequester(req) {
	return parseInt(req.auth.sub) == req.params.id;
}

function createHackerUser (req, res, next) {
	services.UserService
		.createUser(req.body.email, req.body.password, 'HACKER')
		.then(function (user) {
			return services.AuthService.issueForUser(user);
		})
		.then(function (auth) {
			res.body = {};
			res.body.auth = auth;

			next();
			return null;
		})
		.catch(function (error) {
			next(error);
			return null;
		});
}

function createAccreditedUser (req, res, next) {
	var requesterRole = req.auth.role;

	services.PermissionService
		.canCreateUser(requesterRole, req.body.role)
		.then(function (verified) {
			return services.UserService
				.createUser(req.body.email, req.body.password, req.body.role);
		})
		.then(function (user) {
			res.body = user.toJSON();

			next();
			return null;
		})
		.catch(function (error) {
			next(error);
			return null;
		});
}

function getUser (req, res, next) {
	var id = req.params.id;

	services.UserService
		.findUserById(id)
		.then(function (user) {
			res.body = user.toJSON();

			next();
			return null;
		})
		.catch(function (error) {
			next(error);
			return null;
		});
}

<<<<<<< HEAD
router.use(bodyParser.json());
router.use(middleware.auth);
router.use(middleware.request);
=======
function requestPasswordReset (req, res, next) {
	var userEmail = req.body.email;

	services.UserService
		.findUserByEmail(userEmail)
		.then(function (user){
			return services.TokenService.generateToken(user, scopes.AUTH);
		})
		.then(function (tokenVal){
			//TODO: Determine exact url route for reset page
			tokenURL = config.uri.passwordReset + tokenVal;
			var substitutions = {'resetURL': tokenURL};
			return services.MailService.send(userEmail, mail.templates.passwordReset, substitutions);
		})
		.then(function(){
			res.body = {};
			next();
			return null;
		})
		.catch(function (error){
			next(error);
			return null;
		});
}
>>>>>>> 8140794b

router.post('', createHackerUser);
router.post('/reset', requestPasswordReset);
router.post('/accredited', middleware.permission(roles.ORGANIZERS), createAccreditedUser);
router.get('/:id', middleware.permission(roles.ORGANIZERS, isRequester), getUser);

router.use(middleware.response);
router.use(middleware.errors);

module.exports.createHackerUser = createHackerUser;
module.exports.createAccreditedUser = createAccreditedUser;
module.exports.router = router;<|MERGE_RESOLUTION|>--- conflicted
+++ resolved
@@ -78,11 +78,6 @@
 		});
 }
 
-<<<<<<< HEAD
-router.use(bodyParser.json());
-router.use(middleware.auth);
-router.use(middleware.request);
-=======
 function requestPasswordReset (req, res, next) {
 	var userEmail = req.body.email;
 
@@ -92,9 +87,7 @@
 			return services.TokenService.generateToken(user, scopes.AUTH);
 		})
 		.then(function (tokenVal){
-			//TODO: Determine exact url route for reset page
-			tokenURL = config.uri.passwordReset + tokenVal;
-			var substitutions = {'resetURL': tokenURL};
+			var substitutions = { token: tokenVal, isDevelopment: config.isDevelopment };
 			return services.MailService.send(userEmail, mail.templates.passwordReset, substitutions);
 		})
 		.then(function(){
@@ -107,7 +100,10 @@
 			return null;
 		});
 }
->>>>>>> 8140794b
+
+router.use(bodyParser.json());
+router.use(middleware.auth);
+router.use(middleware.request);
 
 router.post('', createHackerUser);
 router.post('/reset', requestPasswordReset);
