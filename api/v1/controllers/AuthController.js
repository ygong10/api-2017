--- conflicted
+++ resolved
@@ -1,13 +1,9 @@
 var bodyParser = require('body-parser');
 var Promise = require('bluebird');
 
-<<<<<<< HEAD
+var config = require('../../config');
+var errors = require('../errors');
 var middleware = require('../middleware');
-
-=======
-var config = require('../../config');
->>>>>>> 8140794b
-var errors = require('../errors');
 var utils = require('../utils');
 
 var AuthService = require('../services/AuthService');
@@ -82,14 +78,9 @@
 		});
 }
 
-<<<<<<< HEAD
-router.use(bodyParser.json());
-router.use(middleware.auth);
-router.use(middleware.request);
-=======
 function passwordReset(req, res, next) {
 	TokenService
-		.findTokenByValue(req.body.token, 'AUTH')
+		.findTokenByValue(req.body.token, utils.scopes.AUTH)
 		.then(function (token) {
 			token.destroy();
 			return UserService.resetPassword(token.related('user'), req.body.password);
@@ -107,9 +98,11 @@
 			next(error);
 			return null;
 		});
-};
+}
 
->>>>>>> 8140794b
+router.use(bodyParser.json());
+router.use(middleware.auth);
+router.use(middleware.request);
 
 router.post('', createToken);
 router.get('/refresh', refreshToken);
