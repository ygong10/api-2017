var _ = require('lodash');

var TSHIRT_SIZES = ['S', 'M', 'L', 'XL'];
var STATUSES = ['ACCEPTED', 'WAITLISTED', 'REJECTED', 'PENDING'];
var DIETS = ['NONE', 'VEGETARIAN', 'VEGAN', 'GLUTEN_FREE'];
var PROFESSIONAL_INTERESTS = ['NONE', 'INTERNSHIP', 'FULLTIME', 'BOTH'];
var GENDERS = ['MALE', 'FEMALE', 'NON_BINARY', 'OTHER'];
var TRANSPORTATION_OPTIONS = ['NOT_NEEDED', 'BUS_REQUESTED', 'IN_STATE', 'OUT_OF_STATE', 'INTERNATIONAL'];
var PROJECT_INTEREST_TYPES = ['CREATE', 'CONTRIBUTE', 'SUGGEST'];
<<<<<<< HEAD
=======
var CATEGORIES = ['firstName', 'lastName', 'graduationYear', 'school', 'status', 'wave', 'finalized'];
var ACCEPTANCE_TYPES = ['CREATE', 'CONTRIBUTE'];
>>>>>>> 691e0316

/**
 * Ensures that the provided tshirt-size is in the list
 * of valid size options
 * @param  {String} size the value to check
 * @return {Boolean} true when the size is valid
 * @throws TypeError when the size is invalid
 */
module.exports.verifyTshirtSize = function (size) {
	if (!_.includes(TSHIRT_SIZES, size)) {
		throw new TypeError(size + " is not a valid size");
	}

	return true;
};

/**
 * Ensures that the provided diet is in the list
 * of valid diet options
 * @param  {String} diet the value to check
 * @return {Boolean} true when the diet is valid
 * @throws TypeError when the diet is invalid
 */
module.exports.verifyDiet = function(diet){
	if (!_.includes(DIETS, diet)) {
		throw new TypeError(diet + " is not a valid diet");
	}

	return true;
}

/**
 * Ensures that the provided transportation option is in the list
 * of valid transportation options
 * @param  {String} transportation the option to check
 * @return {Boolean} true when the transportation option is valid
 * @throws TypeError when the transportation option is invalid
 */
module.exports.verifyTransportation = function(transportation){
	if (!_.includes(TRANSPORTATION_OPTIONS, transportation)) {
		throw new TypeError(transportation + " is not a valid transportation option");
	}

	return true;
}

/**
 * Ensures that the provided gender is in the list
 * of valid gender options
 * @param  {String} gender the option to check
 * @return {Boolean} true when the gender option is valid
 * @throws TypeError when the gender option is invalid
 */
module.exports.verifyGender = function(gender){
	if (!_.includes(GENDERS, gender)) {
		throw new TypeError(gender + " is not a valid gender option");
	}

	return true;
}

/**
 * Ensures that the provided professional interest is in the list
 * of valid professional interest options
 * @param  {String} professionalInterest the option to check
 * @return {Boolean} true when the professional interest option is valid
 * @throws TypeError when the professional interest option is invalid
 */
module.exports.verifyProfessionalInterest = function(professionalInterest){
	if (!_.includes(PROFESSIONAL_INTERESTS, professionalInterest)) {
		throw new TypeError(professionalInterest + " is not a valid professional interest option");
	}

	return true;
}

/**
 * Ensures that the provided project interest type is in the list
 * of valid project interest type options
 * @param  {String} projectInterestType the option to check
 * @return {Boolean} true when the project interest type option is valid
 * @throws TypeError when the project interest type option is invalid
 */
module.exports.verifyProjectInterestType = function(projectInterestType){
	if (!_.includes(PROJECT_INTEREST_TYPES, projectInterestType)) {
		throw new TypeError(projectInterestType + " is not a valid project interest type");
	}

	return true;
}

/**
 * Ensures that the provided project array only has one suggestion and one creation
 * @param  {Array} projectArray the array of projects to check
 * @return {Boolean} true when the project array is valid
 * @throws TypeError when the project array is invalid
 */
module.exports.verifyProjectArray = function(projectArray){
	if (_.filter(projectArray, ['isSuggestion', false]).length > 1){
		throw new TypeError("The projects supplied are invalid. Attendees can only create 1 project at most.");
	}

	return true;
}

/**
 * Ensures that the provided status is in the list
 * of valid status options
 * @param  {String} size the value to check
 * @return {Boolean} true when the status is valid
 * @throws TypeError when the status is invalid
 */
module.exports.verifyStatus = function (status) {
	if (!_.includes(STATUSES, status)) {
		throw new TypeError(status + " is not a valid status");
	}

	return true;
};

/**
 * Ensures that the provided category is in the list
 * of valid categories
 * @param  {String} category the value to check
 * @return {Boolean} true when the category is valid
 * @throws TypeError when the category is invalid
 */
module.exports.verifyCategory = function (category) {
	if (!_.includes(CATEGORIES, category)) {
		return false;
	}

	return true;
};


module.exports.verifyAcceptanceType = function (type) {
	if (type && !_.includes(ACCEPTANCE_TYPES, type)) {
		throw new TypeError(type + " is not a valid acceptance type");
	}

	return true;
};<|MERGE_RESOLUTION|>--- conflicted
+++ resolved
@@ -7,11 +7,8 @@
 var GENDERS = ['MALE', 'FEMALE', 'NON_BINARY', 'OTHER'];
 var TRANSPORTATION_OPTIONS = ['NOT_NEEDED', 'BUS_REQUESTED', 'IN_STATE', 'OUT_OF_STATE', 'INTERNATIONAL'];
 var PROJECT_INTEREST_TYPES = ['CREATE', 'CONTRIBUTE', 'SUGGEST'];
-<<<<<<< HEAD
-=======
 var CATEGORIES = ['firstName', 'lastName', 'graduationYear', 'school', 'status', 'wave', 'finalized'];
 var ACCEPTANCE_TYPES = ['CREATE', 'CONTRIBUTE'];
->>>>>>> 691e0316
 
 /**
  * Ensures that the provided tshirt-size is in the list
