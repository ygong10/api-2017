--- conflicted
+++ resolved
@@ -113,7 +113,6 @@
 }
 
 /**
-<<<<<<< HEAD
  * Adds people to the correct mailing lists based on decisions
  * @param  {Object} attendee	the old set of attributes for an attendee
  * @param  {Object} decision	the set of decision attributes for an attendee
@@ -193,7 +192,9 @@
 	}
 
 	return _Promise.resolve();
-=======
+}
+
+/**
  * Determines whether or not an attendee has at least one
  * project or ecosystem interest
  * @param  {Array}  projects	the projects list (or undefined)
@@ -202,7 +203,6 @@
  */
 function _hasValidAttendeeAssignment (projects, ecosystemInterests) {
 	return (!!projects && projects.length > 0) || (!!ecosystemInterests && ecosystemInterests.length > 0);
->>>>>>> 6d7e193d
 }
 
 /**
