var CheckitError = require('checkit').Error;
var _Promise = require('bluebird');
var _ = require('lodash');

var Model = require('../models/Model');
var Mentor = require('../models/Mentor');
var User = require('../models/User');
var MailingList = require('../models/MailingList');
var Attendee = require('../models/Attendee');
var User = require('../models/User');
var UserRole = require('../models/UserRole');
var MailService = require('../services/MailService');
var errors = require('../errors');
var utils = require('../utils');

/**
 * Persists (insert or update) a model instance and creates (insert only) any
 * related models as provided by the related mapping. Use #extractRelatedObjects
 * in combination with #adjustRelatedObjects to update related models.
 * @param  {Model} model	a model object to be created/updated
 * @param  {Object} related an object mapping related models to array of related
 *                          model attribute objects
 * @param  {Transaction} t	a pending transaction
 * @return {Promise<Model>} the model with its related models
 */
function _saveWithRelated(model, related, t) {
	return model.save(null, { require: false, transacting: t }).then(function (model) {
		var relatedPromises = [];

		_.forIn(related, function (instances, relatedName) {
			_.forEach(instances, function (attributes) {
				relatedPromises.push(
					model.related(relatedName).create(attributes, { transacting: t })
				);
			});
		});

		return _Promise.all(relatedPromises).return(model);
	});
}

/**
 * Determines which related objects are new (need to be inserted) and which
 * are existing ones (need to be updated)
 * @param  {Model} model	the model with which the related objects are associated
 * @param  {String} fkName	the name of the column on which all related models
 *                         	have their foreign key
 * @param  {Object} related	an object mapping related models to array of related
 *                          model attribute objects
 * @return {Object}			mapping of new objects, updated objects, and ids of
 *                          updated objects
 */
function _extractRelatedObjects(model, fkName, related) {
	var result = { };

	_.forIn(related, function (instances, relatedName) {
		result[relatedName] = { new: [], updated: [], updatedIds: [] };

		_.forEach(instances, function (attributes) {
			var MESSAGE, SOURCE;
			if (!_.has(attributes, 'id')) {
				result[relatedName].new.push(attributes);
			} else if (_.isUndefined(model.related(relatedName).get(attributes.id))) {
				MESSAGE = "A related " + relatedName + " object with the given ID does not exist";
				SOURCE = relatedName + ".id";
				throw new errors.NotFoundError(MESSAGE, SOURCE);
			} else if (model.related(relatedName).get(attributes.id).get(fkName) !== model.get('id')){
				MESSAGE = "A " + relatedName + " object that does not belong to this resource cannot be updated here";
				throw new errors.UnauthorizedError(MESSAGE);
			} else {
				// TODO remove this once Request validator can marshal recursively
				// (prevents unauthorized reassignment of related object to another model)
				attributes[fkName] = model.get('id');

				result[relatedName].updated.push(model.related(relatedName).get(attributes.id).set(attributes));
				result[relatedName].updatedIds.push(attributes.id);
			}
		});
	});

	return _Promise.resolve(result);
}

/**
 * Removes unwanted objects and updates desired objects
 * @param  {Model} model			the model with which the ideas are associated
 * @param  {String} parentKey		the foreign key name for the associated model
 * @param  {Object} adjustments		the resolved result of #_extractRelatedObjects
 * @param  {Transaction} t			a pending transaction
 * @return {Promise<>}				a promise indicating all changes have been added to the transaction
 */
function _adjustRelatedObjects(model, parentKey, adjustments, t) {
	var relatedPromises = [];

	_.forIn(adjustments, function (adjustment, relatedName) {
		var promise = model.related(relatedName)
			.query().transacting(t)
			.whereNotIn('id', adjustment.updatedIds)
			.where(parentKey, model.get('id'))
			.delete()
			.catch(Model.NoRowsDeletedError, function () { return null; })
			.then(function () {
				model.related(relatedName).reset();

				return _Promise.map(adjustment.updated, function (updated) {
					model.related(relatedName).add(updated);
					return updated.save(null, { transacting: t, require: false });
				});
			});

		relatedPromises.push(promise);
	});

	return _Promise.all(relatedPromises);
}

/**
 * Adds people to the correct mailing lists based on decisions
 * @param  {Object} attendee	the old set of attributes for an attendee
 * @param  {Object} decision	the set of decision attributes for an attendee
 * @return {Promise<MailingListUser>}	a promise with the save result
 */
function _addToMailingList(attendee, decision){
	// status not finalized or nothing has changed, don't add to any list
	if(!decision.status || decision.status === "PENDING"){
		return;
	}

	var user = User.forge({ id: attendee.userId });
	var promises;

	// if the status of the user has just been finalized - this is the initial decision
	if(attendee.status === "PENDING" && decision.status !== "PENDING"){
		if(decision.status == "ACCEPTED"){
			listName = "wave" + decision.wave;
		} else if(decision.status == "REJECTED"){
			listName = "rejected";
		} else{
			listName = "waitlisted";
		}

		promises = [];
		promises.push(MailService.addToList(user, utils.mail.lists[listName]));
		if (decision.status == 'ACCEPTED' && attendee.hasLightningInterest) {
			promises.push(MailService.addToList(user, utils.mail.lists.lightningTalks));
		}

		return _Promise.all(promises);
	}
	// applicant's wave was changed
	else if(attendee.wave != decision.wave && attendee.status === decision.status && decision.status === "ACCEPTED"){
		var oldListName = "wave" + attendee.wave;
		var newListName = "wave" + decision.wave;

		promises = [];
		promises.push(MailService.removeFromList(user, utils.mail.lists[oldListName]));
		promises.push(MailService.addToList(user, utils.mail.lists[newListName]));
		return _Promise.all(promises);
	}
	// applicant accepted off of waitlist (or removed from rejected)

	else if((attendee.status === "WAITLISTED" || attendee.status === "REJECTED") && decision.status === "ACCEPTED"){
		var waveListName = "wave" + decision.wave;
		var outgoingList = (attendee.status === "WAITLISTED") ? utils.mail.lists.waitlisted : utils.mail.lists.rejected;

		promises = [];
		promises.push(MailService.removeFromList(user, outgoingList));
		promises.push(MailService.addToList(user, utils.mail.lists[waveListName]));
		if (attendee.hasLightningInterest) {
			promises.push(MailService.addToList(user, utils.mail.lists.lightningTalks));
		}
		return _Promise.all(promises);
	}
	// applicant rejected off of waitlist
	else if(attendee.status === "WAITLISTED" && decision.status === "REJECTED"){
		promises = [];
		promises.push(MailService.removeFromList(user, utils.mail.lists.waitlisted));
		promises.push(MailService.addToList(user, utils.mail.lists.rejected));
		return _Promise.all(promises);
	}
	// move applicant from accepted to rejected or waitlisted
	else if(attendee.status === "ACCEPTED" && decision.status !== "ACCEPTED"){
		var oldWaveName = "wave" + attendee.wave;
		var incomingList = (attendee.status === "WAITLISTED") ? utils.mail.lists.waitlisted : utils.mail.lists.rejected;

		promises = [];
		promises.push(MailService.removeFromList(user, utils.mail.lists[oldWaveName]));
		promises.push(MailService.addToList(user, incomingList));
		if (attendee.hasLightningInterest) {
			MailService.removeFromList(user, utils.mail.lists.lightningTalks);
		}

		return _Promise.all(promises);
	}

	return _Promise.resolve();
}

/**
 * Determines whether or not an attendee has at least one
 * project or ecosystem interest
 * @param  {Array}  projects	the projects list (or undefined)
 * @param  {Array}  ecosystemInterests the ecosystem interests list (or undefined)
 * @return {Boolean} whether or not the pairing is valid
 */
function _hasValidAttendeeAssignment (projects, ecosystemInterests) {
	return (!!projects && projects.length > 0) || (!!ecosystemInterests && ecosystemInterests.length > 0);
}

/**
* Registers a mentor and their project ideas for the given user
* @param  {Object} user the user for which a mentor will be registered
* @param  {Object} attributes a JSON object holding the mentor attributes
* @return {Promise<Mentor>} the mentor with related ideas
* @throws {InvalidParameterError} when a mentor exists for the specified user
*/
module.exports.createMentor = function (user, attributes) {
	var mentorAttributes = attributes.mentor;
	delete attributes.mentor;

	mentorAttributes.userId = user.get('id');
	var mentor = Mentor.forge(mentorAttributes);

	return mentor.validate()
		.catch(CheckitError, utils.errors.handleValidationError)
		.then(function (validated) {
			if (user.hasRole(utils.roles.MENTOR, false)) {
				var message = "The given user has already registered as a mentor";
				var source = "userId";
				throw new errors.InvalidParameterError(message, source);
			}

			return Mentor.transaction(function (t) {
				return UserRole
					.addRole(user, utils.roles.MENTOR, false, t)
					.then(function (result) {
						return _saveWithRelated(mentor, attributes);
					});
				});
			});
};

/**
* Finds a mentor by querying on a user's ID
* @param  {User} user		the user expected to be associated with a mentor
* @return {Promise<Mentor>}	resolving to the associated Mentor model
* @throws {NotFoundError} when the requested mentor cannot be found
*/
module.exports.findMentorByUser = function (user) {
	return Mentor.findByUserId(user.get('id')).tap(function (result) {
		if (_.isNull(result)) {
			var message = "A mentor with the given user ID cannot be found";
			var source = "userId";
			throw new errors.NotFoundError(message, source);
		}
	});
};

/**
* Finds a mentor by querying for the given ID
* @param  {Number} id the ID to query
* @return {Promise<Mentor>} resolving to the associated Mentor model
* @throws {NotFoundError} when the requested mentor cannot be found
*/
module.exports.findMentorById = function (id) {
	return Mentor.findById(id).tap(function (result) {
		if (_.isNull(result)) {
			var message = "A mentor with the given ID cannot be found";
			var source = "id";
			throw new errors.NotFoundError(message, source);
		}
	});
};

/**
* Updates a mentor and their project ideas by relational user
* @param  {Mentor} mentor the mentor to be updated
* @param  {Object} attributes a JSON object holding the mentor registration attributes
* @return {Promise} resolving to an object in the same format as attributes, holding the saved models
* @throws {InvalidParameterError} when a mentor doesn't exist for the specified user
*/
module.exports.updateMentor = function (mentor, attributes) {
	var mentorAttributes = attributes.mentor;
	delete attributes.mentor;

	mentor.set(mentorAttributes);

	return mentor.validate()
		.catch(CheckitError, utils.errors.handleValidationError)
		.then(function (){
			return _extractRelatedObjects(mentor, 'mentorId', attributes);
		})
		.then(function (adjustments){
			return Mentor.transaction(function (t) {
				return _adjustMentorIdeas(mentor, "mentor_id", adjustments, t).then(function () {
					return _saveWithRelated(mentor, { 'ideas': adjustments.ideas.new }, t);
				});
			});
		});
};

/**
* Registers an attendee for the given user
* @param  {Object} user the user for which an attendee will be registered
* @param  {Object} attributes a JSON object holding the attendee attributes
* @return {Promise<Attendee>} the attendee with their related properties
* @throws {InvalidParameterError} when an attendee exists for the specified user
*/
module.exports.createAttendee = function (user, attributes) {
<<<<<<< HEAD
=======
	if (!_hasValidAttendeeAssignment(attributes.projects, attributes.ecosystemInterests)) {
		var message = "One project or ecosystem interest must be provided";
		var source = ['projects', 'ecosystemInterests'];
		return _Promise.reject(new errors.InvalidParameterError(message, source));
	}

>>>>>>> 691e0316
	var attendeeAttrs = attributes.attendee;
	delete attributes.attendee;

	attendeeAttrs.userId = user.get('id');
	var attendee = Attendee.forge(attendeeAttrs);

	return attendee.validate()
		.catch(CheckitError, utils.errors.handleValidationError)
		.then(function (validated) {
			if (user.hasRole(utils.roles.ATTENDEE, false)) {
				var message = "The given user has already registered as an attendee";
				var source = "userId";
				throw new errors.InvalidParameterError(message, source);
			}

			return Attendee.transaction(function (t) {
				return UserRole
					.addRole(user, utils.roles.ATTENDEE, false, t)
					.then(function (result) {
						return _saveWithRelated(attendee, attributes, t);
					});
				});
			});
};

/**
* Finds an attendee by querying on a user's ID
* @param  {User} user		the user expected to be associated with an attendee
* @param  {Boolean} withResume	whether or not to fetch the attendee with its resume
* @return {Promise<Attendee>}	resolving to the associated Attendee model
* @throws {NotFoundError} when the requested attendee cannot be found
*/
module.exports.findAttendeeByUser = function (user, withResume) {
	var findFunction;
	if(withResume)
		findFunction = Attendee.fetchWithResumeByUserId;
	else
		findFunction = Attendee.findByUserId;

	return findFunction(user.get('id')).tap(function (result) {
		if (_.isNull(result)) {
			var message = "A attendee with the given user ID cannot be found";
			var source = "userId";
			throw new errors.NotFoundError(message, source);
		}
	});
};

/**
* Finds an attendee by querying for the given ID
* @param  {Number} id the ID to query
* @param  {Boolean} withResume	whether or not to fetch the attendee with its resume
* @return {Promise<Attendee>} resolving to the associated Attendee model
* @throws {NotFoundError} when the requested attendee cannot be found
*/
module.exports.findAttendeeById = function (id, withResume) {
	var findFunction;
	if(withResume)
		findFunction = Attendee.fetchWithResumeById;
	else
		findFunction = Attendee.findById;

	return findFunction(id).tap(function (result) {
		if (_.isNull(result)) {
			var message = "A attendee with the given ID cannot be found";
			var source = "id";
			throw new errors.NotFoundError(message, source);
		}
	});
};


/**
* Updates an attendee and their relational tables by relational user
* @param  {Attendee} attendee the attendee to be updated
* @param  {Object} attributes a JSON object holding the attendee registration attributes
* @return {Promise} resolving to an object in the same format as attributes, holding the saved models
* @throws {InvalidParameterError} when an attendee doesn't exist for the specified user
*/
module.exports.updateAttendee = function (attendee, attributes) {
	// some attendee registration attributes are optional, but we need to
	// be sure that they are at least considered for removal during adjustment
	attributes = _.merge(attributes, { 'ecosystemInterests': [], 'projects': [], 'extras': [], 'collaborators': [] });

	if (!_hasValidAttendeeAssignment(attributes.projects, attributes.ecosystemInterests)) {
		var message = "One project or ecosystem interest must be provided";
		var source = ['projects', 'ecosystemInterests'];
		return _Promise.reject(new errors.InvalidParameterError(message, source));
	}

	var attendeeAttrs = attributes.attendee;
	delete attributes.attendee;

	var user = User.forge({ id: attendee.get('userId') });
<<<<<<< HEAD
	if (!_.isUndefined(attendeeAttrs.status) && (attendee.get('status') !== attendeeAttrs.status)) {
		// reviewer has changed status; might need to add/remove from lightning list
		// TODO move this block out of here when separate review feature is available
		if (attendeeAttrs.status !== 'ACCEPTED') {
			MailService.removeFromList(user, utils.mail.lists.lightningTalks);
		} else if (attendeeAttrs.hasLightningInterest) {
			MailService.addToList(user, utils.mail.lists.lightningTalks);
		}
	} else if ((!!attendee.get('hasLightningInterest')) !== attendeeAttrs.hasLightningInterest) {
		// preferences were changed but status stays the same
=======
	if ((!!attendee.get('hasLightningInterest')) !== attendeeAttrs.hasLightningInterest) {
		// preferences were changed
>>>>>>> 691e0316
		if (attendee.get('status') !== 'ACCEPTED') {
			// we do not add attendees to this list until they have been accepted
		}
		else if (attendeeAttrs.hasLightningInterest) {
			MailService.addToList(user, utils.mail.lists.lightningTalks);
		} else {
			MailService.removeFromList(user, utils.mail.lists.lightningTalks);
		}
	}

	attendee.set(attendeeAttrs);

	return attendee.validate()
		.catch(CheckitError, utils.errors.handleValidationError)
		.then(function (){
			return _extractRelatedObjects(attendee, 'attendeeId', attributes);
		})
		.then(function (adjustments) {
			return Attendee.transaction(function (t) {
				return _adjustRelatedObjects(attendee, "attendee_id", adjustments, t)
					.then(function () {
						var newRelated = _.mapValues(adjustments, function (adjustment, adjustments) {
							return adjustment.new;
						});
						return _saveWithRelated(attendee, newRelated, t);
					});
				});
			});
};


module.exports.applyDecision = function (attendee, decisionAttrs) {
	var prevAttendeeAttrs = _.clone(attendee.attributes);

	return attendee.validate()
		.catch(CheckitError, utils.errors.handleValidationError)
		.then(function () {
			return attendee.save(decisionAttrs, { patch: true, require: false });
		})
		.then(function (model) {
			_addToMailingList(prevAttendeeAttrs, decisionAttrs);
			return model;
		});
};

/**
* Fetches all attendees by a specified order and category
* @param  {int} page the page of the paginated response JSON
* @param  {int} number of results of per page
* @param {string} category to sort by
* @param {int} ascending 0 or 1 signaling what way to order the results
* @return {Promise} resolving to a the list of attendees
*/
module.exports.fetchAllAttendees = function(page, count, category, ascending) {
	var ordering = (ascending ? '' : '-') + utils.database.format(category);
	return Attendee.forge()
		.orderBy(ordering)
		.fetchPage({
			pageSize: count,
			page: page
		})
		.then(function (results) {
			var attendees = _.map(results.models, 'attributes');
			return attendees;
		});
};

/**
* Fetches attendees by either first or last name
* @param  {int} page the page of the paginated response JSON
* @param  {int} number of results of per page
* @param  {string} category to sort by
* @param  {int} ascending 0 or 1 signaling what way to order the results
* @param  {string} searchTerm the name of the person to find
* @return {Promise} resolving to a the list of attendees
*/
module.exports.findAttendeesByName = function(page, count, category, ascending, searchTerm) {
	var ordering = (ascending ? '' : '-') + utils.database.format(category);
	return Attendee
		.query(function (qb) {
			qb.where('first_name', 'LIKE', searchTerm).orWhere('last_name', 'LIKE', searchTerm);
		})
		.orderBy(ordering)
		.fetchPage({
			pageSize: count,
			page: page
		})
		.then(function (results) {
			var attendees = _.map(results.models, 'attributes');
			return attendees;
		});
};

/**
* Fetches attendees by either first or last name
* @param  {int} page the page of the paginated response JSON
* @param  {int} number of results of per page
* @param  {string} category to sort by
* @param  {int} ascending 0 or 1 signaling what way to order the results
* @param  {string} filterCategory the category to filter by
* @param  {string} filterVal the value of the filter to go by
* @return {Promise} resolving to a the list of attendees
*/
module.exports.filterAttendees = function(page, count, category, ascending, filterCategory, filterVal) {
	var ordering = (ascending ? '' : '-') + utils.database.format(category);
	filterCategory = utils.database.format(filterCategory);
	return Attendee
		.query(function (qb) {
			qb.where(filterCategory, '=', filterVal);
		})
		.orderBy(ordering)
		.fetchPage({
			pageSize: count,
			page: page
		})
		.then(function (results) {
			var attendees = _.map(results.models, 'attributes');
			return attendees;
		});
};<|MERGE_RESOLUTION|>--- conflicted
+++ resolved
@@ -307,15 +307,13 @@
 * @throws {InvalidParameterError} when an attendee exists for the specified user
 */
 module.exports.createAttendee = function (user, attributes) {
-<<<<<<< HEAD
-=======
+
 	if (!_hasValidAttendeeAssignment(attributes.projects, attributes.ecosystemInterests)) {
 		var message = "One project or ecosystem interest must be provided";
 		var source = ['projects', 'ecosystemInterests'];
 		return _Promise.reject(new errors.InvalidParameterError(message, source));
 	}
 
->>>>>>> 691e0316
 	var attendeeAttrs = attributes.attendee;
 	delete attributes.attendee;
 
@@ -410,21 +408,9 @@
 	delete attributes.attendee;
 
 	var user = User.forge({ id: attendee.get('userId') });
-<<<<<<< HEAD
-	if (!_.isUndefined(attendeeAttrs.status) && (attendee.get('status') !== attendeeAttrs.status)) {
-		// reviewer has changed status; might need to add/remove from lightning list
-		// TODO move this block out of here when separate review feature is available
-		if (attendeeAttrs.status !== 'ACCEPTED') {
-			MailService.removeFromList(user, utils.mail.lists.lightningTalks);
-		} else if (attendeeAttrs.hasLightningInterest) {
-			MailService.addToList(user, utils.mail.lists.lightningTalks);
-		}
-	} else if ((!!attendee.get('hasLightningInterest')) !== attendeeAttrs.hasLightningInterest) {
-		// preferences were changed but status stays the same
-=======
+  
 	if ((!!attendee.get('hasLightningInterest')) !== attendeeAttrs.hasLightningInterest) {
 		// preferences were changed
->>>>>>> 691e0316
 		if (attendee.get('status') !== 'ACCEPTED') {
 			// we do not add attendees to this list until they have been accepted
 		}
