var _Promise = require('bluebird');
var _ = require('lodash');

var database = require('../../database');

var Attendee = require('../models/Attendee');
<<<<<<< HEAD
var AttendeeRSVP = require('../models/AttendeeRSVP');
var AttendeeEcosystemInterest = require('../models/AttendeeEcosystemInterest')
=======
var AttendeeEcosystemInterest = require('../models/AttendeeEcosystemInterest');
>>>>>>> fd4e2a29
var Ecosystem = require('../models/Ecosystem');
var User = require('../models/User');
var TrackedEvent = require('../models/TrackingEvent');

var errors = require('../errors');
var utils = require('../utils');
var cache = utils.cache;

/**
 * Returns a function that takes a query result and populates a stats object
 * @param  {String} key	the key to use to nest the stats
 * @param  {Object} stats	the stats object to be populated
 * @return {Function} The generated function
 */
function _populateStats(key, stats){
    return function(result){
        stats[key] = {};
        _.forEach(result.models, function(model){
            stats[key][model.attributes.name] = model.attributes.count;
        });
    };
}

/**
 * Returns a function that takes a query result and populates a stats object
 * Differs from above in that it doesn't process a collection
 * @param  {String} key	the key to use to map a count result
 * @param  {Object} stats	the stats object to be populated
 * @return {Function} The generated function
 */
function _populateStatsField(key, stats){
    return function(result){
        stats[key] = result.attributes.count;
    };
}

/**
 * Queries Attendee ecosystems interests and performs a callback on the results
 * @param  {Function} cb the function to process the query results with
 * @return {Promise} resolving to the return value of the callback
 */
function _populateEcosystems(cb){
    return AttendeeEcosystemInterest.query(function(qb){
        qb.select('e.name').count('ecosystem_id as count').from('attendee_ecosystem_interests as aei').innerJoin('ecosystems as e', 'e.id', 'aei.ecosystem_id').groupBy('aei.ecosystem_id');
    })
    .fetchAll()
    .then(cb);
}

/**
 * Queries (attending) Attendee ecosystems interests and performs a callback on the results
 * Attending is defined as a ACCEPTED status and is_attending RSVP
 * @param  {Function} cb the function to process the query results with
 * @return {Promise} resolving to the return value of the callback
 */
function _populateAttendingEcosystems(cb){
    return AttendeeEcosystemInterest.query(function(qb){
        qb.select('e.name').count('ecosystem_id as count').from('attendee_ecosystem_interests as aei').innerJoin('ecosystems as e', 'e.id', 'aei.ecosystem_id')
        .whereExists(function() {
            this.select('*').from('attendees').whereRaw('attendees.id = aei.attendee_id').andWhere('status', 'ACCEPTED')
            .whereExists(function() {
                this.select('*').from('attendee_rsvps').whereRaw('attendees.id = attendee_rsvps.attendee_id').andWhere('is_attending', 1);
            });
        }).groupBy('aei.ecosystem_id');
    })
    .fetchAll()
    .then(cb);
}

/**
 * Queries Attendee ecosystems interests and performs a callback on the results
 * @param  {Function} cb the function to process the query results with
 * @return {Promise} resolving to the return value of the callback
 */
function _populateRSVPs(cb){
    return AttendeeRSVP.query(function(qb){
        qb.select('is_attending as name').count('is_attending as count').from('attendee_rsvps').groupBy('is_attending');
    })
    .fetchAll()
    .then(cb);
}


/**
 * Queries Attendee ecosystems interests and performs a callback on the results
 * @param  {Function} cb the function to process the query results with
 * @return {Promise} resolving to the return value of the callback
 */
function _populateRSVPTypes(cb){
    return AttendeeRSVP.query(function(qb){
        qb.select('type as name').count('is_attending as count').from('attendee_rsvps').groupBy('type');
    })
    .fetchAll()
    .then(cb);
}

/**
 * Queries an attendee attribute and counts the unique entries
 * @param  {String} attribute the attribute to query for
 * @param  {Function} cb the function to process the query results with
 * @return {Promise} resolving to the return value of the callback
 */
function _populateAttendeeAttribute(attribute, cb){
    return Attendee.query(function(qb){
        qb.select(attribute + ' as name').count(attribute + ' as count').from('attendees').groupBy(attribute);
    })
    .fetchAll()
    .then(cb);
}

/**
 * Queries an (attending) attendee attribute and counts the unique entries
 * Attending is defined as a ACCEPTED status and is_attending RSVP
 * @param  {String} attribute the attribute to query for
 * @param  {Function} cb the function to process the query results with
 * @return {Promise} resolving to the return value of the callback
 */
function _populateAttendingAttendeeAttribute(attribute, cb){
    return Attendee.query(function(qb){
        qb.select(attribute + ' as name').count(attribute + ' as count').where('status', 'ACCEPTED').whereExists(function() {
            this.select('*').from('attendee_rsvps').whereRaw('attendees.id = attendee_rsvps.attendee_id').andWhere('is_attending', 1);
        }).groupBy(attribute);
    })
    .fetchAll()
    .then(cb);
}

/**
 * Queries the total number of attendees
 * @param  {Function} cb the function to process the query results with
 * @return {Promise} resolving to the return value of the callback
 */
function _populateAttendees(cb){
    return Attendee.query(function(qb){
    qb.count('id as count');
    })
    .fetch()
    .then(cb);
}

/**
 * Queries the current stats for tracked events
 * @param  {Function} cb the function to process the query results with
 * @return {Promise} resolving to the return value of the callback
 */
function _populateTrackedEvents(cb){
    return TrackedEvent.query(function(qb){
        qb.select('name', 'count').groupBy('name');
    })
        .fetchAll()
        .then(cb);
}

/**
* Fetches the current stats, requerying them if not cached
* @return {Promise<Object>}	resolving to key-value pairs of stats
*/
module.exports.fetchStats = function () {
    return cache.hasKey('stats')
    .then(function(hasKey){
        if(hasKey) {
            return cache.getString('stats')
            .then(function(object){
                return JSON.parse(object);
            });
        }
        else {
<<<<<<< HEAD
            var stats = {}
            stats.attending = {};
=======
            var stats = {};
>>>>>>> fd4e2a29
            var queries = [];

            var ecosystemsQuery = _populateEcosystems(_populateStats('ecosystems', stats));
            queries.push(ecosystemsQuery);
            var attendingEcosystemsQuery = _populateAttendingEcosystems(_populateStats('ecosystems', stats.attending));
            queries.push(attendingEcosystemsQuery);

            var schoolQuery = _populateAttendeeAttribute('school', _populateStats('school', stats));
            queries.push(schoolQuery);
            var attendingSchoolQuery = _populateAttendingAttendeeAttribute('school', _populateStats('school', stats.attending));
            queries.push(attendingSchoolQuery);

            var transportationQuery = _populateAttendeeAttribute('transportation', _populateStats('transportation', stats));
            queries.push(transportationQuery);
            var attendingTransportationQuery = _populateAttendingAttendeeAttribute('transportation', _populateStats('transportation', stats.attending));
            queries.push(attendingTransportationQuery);

            var dietQuery = _populateAttendeeAttribute('diet', _populateStats('diet', stats));
            queries.push(dietQuery);
            var attendingDietQuery = _populateAttendingAttendeeAttribute('diet', _populateStats('diet', stats.attending));
            queries.push(attendingDietQuery);

            var shirtSizeQuery = _populateAttendeeAttribute('shirt_size', _populateStats('shirtSize', stats));
            queries.push(shirtSizeQuery);
            var attendingShirtSizeQuery = _populateAttendingAttendeeAttribute('shirt_size', _populateStats('shirtSize', stats.attending));
            queries.push(attendingShirtSizeQuery);

            var genderQuery = _populateAttendeeAttribute('gender', _populateStats('gender', stats));
            queries.push(genderQuery);
            var attendingGenderQuery = _populateAttendingAttendeeAttribute('gender', _populateStats('gender', stats.attending));
            queries.push(attendingGenderQuery);

            var graduationYearQuery = _populateAttendeeAttribute('graduation_year', _populateStats('graduationYear', stats));
            queries.push(graduationYearQuery);
            var attendingGraduationYearQuery = _populateAttendingAttendeeAttribute('graduation_year', _populateStats('graduationYear', stats.attending));
            queries.push(attendingGraduationYearQuery);

            var majorQuery =  _populateAttendeeAttribute('major', _populateStats('major', stats));
            queries.push(majorQuery);
            var attendingMajorQuery = _populateAttendingAttendeeAttribute('major', _populateStats('major', stats.attending));
            queries.push(attendingMajorQuery);

            var isNoviceQuery = _populateAttendeeAttribute('is_novice', _populateStats('isNovice', stats));
            queries.push(isNoviceQuery);
            var attendingIsNoviceQuery = _populateAttendingAttendeeAttribute('is_novice', _populateStats('isNovice', stats.attending));
            queries.push(attendingIsNoviceQuery);

            var attendeeQuery =  _populateAttendees(_populateStatsField('attendees', stats));
            queries.push(attendeeQuery);

<<<<<<< HEAD
            var statusQuery = _populateAttendeeAttribute('status', _populateStats('status', stats));
            queries.push(statusQuery);

            var RSVPsQuery = _populateRSVPs(_populateStats('rsvps', stats));
            queries.push(RSVPsQuery);

            var RSVPTypesQuery = _populateRSVPTypes(_populateStats('type', stats.attending));
            queries.push(RSVPTypesQuery);
=======
            var trackedEventQuery = _populateTrackedEvents(_populateStats('trackedEvents', stats));
            queries.push(trackedEventQuery);
>>>>>>> fd4e2a29

            return _Promise.all(queries)
            .then(function(){
                return cache.storeString('stats', JSON.stringify(stats))
                .then(function(){
                    var tenMinutesFromNow = (10*60);
                    return cache.expireKey('stats', tenMinutesFromNow)
                    .then(function(){
                        return stats;
                    });
                });
            });
        }
    });

};<|MERGE_RESOLUTION|>--- conflicted
+++ resolved
@@ -4,12 +4,8 @@
 var database = require('../../database');
 
 var Attendee = require('../models/Attendee');
-<<<<<<< HEAD
 var AttendeeRSVP = require('../models/AttendeeRSVP');
-var AttendeeEcosystemInterest = require('../models/AttendeeEcosystemInterest')
-=======
 var AttendeeEcosystemInterest = require('../models/AttendeeEcosystemInterest');
->>>>>>> fd4e2a29
 var Ecosystem = require('../models/Ecosystem');
 var User = require('../models/User');
 var TrackedEvent = require('../models/TrackingEvent');
@@ -177,12 +173,8 @@
             });
         }
         else {
-<<<<<<< HEAD
             var stats = {}
             stats.attending = {};
-=======
-            var stats = {};
->>>>>>> fd4e2a29
             var queries = [];
 
             var ecosystemsQuery = _populateEcosystems(_populateStats('ecosystems', stats));
@@ -233,7 +225,6 @@
             var attendeeQuery =  _populateAttendees(_populateStatsField('attendees', stats));
             queries.push(attendeeQuery);
 
-<<<<<<< HEAD
             var statusQuery = _populateAttendeeAttribute('status', _populateStats('status', stats));
             queries.push(statusQuery);
 
@@ -242,10 +233,9 @@
 
             var RSVPTypesQuery = _populateRSVPTypes(_populateStats('type', stats.attending));
             queries.push(RSVPTypesQuery);
-=======
+
             var trackedEventQuery = _populateTrackedEvents(_populateStats('trackedEvents', stats));
             queries.push(trackedEventQuery);
->>>>>>> fd4e2a29
 
             return _Promise.all(queries)
             .then(function(){
