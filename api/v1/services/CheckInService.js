--- conflicted
+++ resolved
@@ -44,13 +44,9 @@
  */
 module.exports.updateCheckIn = function (attributes){
     return module.exports.findCheckInByUserId(attributes.userId)
-<<<<<<< HEAD
-        .then(function(fetchedCheckin) {
-            checkin = fetchedCheckin.checkin;
-=======
+
         .then(function(checkin) {
             checkin = checkin.checkin;
->>>>>>> c0b5362a
             var updates = {
                 "swag": attributes.swag || checkin.get('swag'),
                 "location": attributes.location || checkin.get('location')
@@ -100,29 +96,16 @@
                         return NetworkCredential.findUnassigned()
                         .then(function(networkCredential){
                             if (_.isNull(networkCredential)) {
-<<<<<<< HEAD
-                                var message = "There are no more unassigned credentials";
-                                var source = "credentialsRequested";
-                                throw new errors.NotFoundError(message, source);
-                            }
-
-=======
                                 var message = "There are no remaining unassigned network credentials";
                                 var source = "NetworkCredential";
                                 throw new errors.UnprocessableRequestError(message, source);
                             }
->>>>>>> c0b5362a
                             var updates = {
                                 "userId": attributes.userId,
                                 "assigned": true
                             };
-<<<<<<< HEAD
-
-                            return networkCredential.save(updates, {transacting: t, patch:true})
-=======
                             networkCredential.set(updates, {patch:true});
                             return networkCredential.save(null, {transacting: t})
->>>>>>> c0b5362a
                             .then(function(creds){
                                 return {
                                     "checkin": model,
