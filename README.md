--- conflicted
+++ resolved
@@ -104,17 +104,7 @@
 Further, you'll need to create a new schema for the API on your local MySQL instance.
 Make sure that all configuration keys related to the database have the correct values!
 
-<<<<<<< HEAD
-This can be done via the following steps:
-```
-$ mysql -u[USERNAME]
-mysql> CREATE DATABASE `hackillinois-2017`
-mysql> USE `hackillinois-2017`
-```
-Once you have both of these tasks completed, run `./database/flyway.sh migrate`
-=======
 Once you have both of these tasks completed, run `npm run dev-migrations`
->>>>>>> d8fdeef0
 from the root of the project directory. This will run all migration scripts available to-date.
 If you see any errors, such as an inability to access the database, make sure you have
 set up the schema correctly and that you have set any necessary MySQL environment
