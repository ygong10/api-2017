--- conflicted
+++ resolved
@@ -37,8 +37,16 @@
 
 ## Configuration
 
-<<<<<<< HEAD
-The following environment variables can be used to configure the API for your system:
+The API is configured using configuration files placed in the `config` directory. The
+naming convention is `{ENV}.config`, where `{ENV}` is the target environment (like `dev` or `prod`).
+
+We have provided templates in the directory already with all available configuration options.
+These templates are named `{ENV}.config.template`. You should copy these templates into
+files named `{ENV}.config` and fill them with sensible values; these values can be raw
+values or existing environment variables. Note that changes to the templates are
+commited to the project codebase, but changes to any `*.config` files are ignored.
+
+A list of configuration options is provided below:
 
 | Variable | Possible Values | Purpose |
 | -------- | --------------- | ------- |
@@ -54,24 +62,6 @@
 | DB_HOSTNAME | Any valid URI | Overrides default MySQL host ('127.0.0.1') |
 | DB_PORT | Any valid port number | Overrides default MySQL port (3306) |
 
-You should set `NODE_ENV` to `development`, as this variable is required. The API
-will exit with an unsuccessful error code if it finds that this variable is missing.
-Typically this is done via a line like so:
-```
-NODE_ENV=development node api.js
-```
-Developers contributing to a feature that involves email transmissions
-will need to set the `HACKILLINOIS_MAIL_KEY` to a valid SparkPost API key.
-=======
-The API is configured using configuration files placed in the `config` directory. The
-naming convention is `{ENV}.config`, where `{ENV}` is the target environment (like `dev` or `prod`).
-
-We have provided templates in the directory already with all available configuration options.
-These templates are named `{ENV}.config.template`. You should copy these templates into
-files named `{ENV}.config` and fill them with sensible values; these values can be raw
-values or existing environment variables. Note that changes to the templates are
-commited to the project codebase, but changes to any `*.config` files are ignored.
-
 Additionally, an [AWS shared credentials file](http://docs.aws.amazon.com/AWSJavaScriptSDK/guide/node-configuring.html)
 can be made available with configuration options for those systems under the profile
 `hackillinois-api`. We do not handle AWS configuration options in our configuration files.
@@ -82,7 +72,6 @@
 be set in production). When certain keys are left empty, the API determines whether
 or not it can use a local alternative or a default value at startup. Here are some
 considerations that will help you determine which keys to set as you develop:
->>>>>>> 79debe30
 
 * Anyone contributing to a feature that involves email transmissions
 will need to set the `HACKILLINOIS_MAIL_KEY` to a valid SparkPost API key.
@@ -93,10 +82,6 @@
 (e.g. those in IAM roles) are used by this API before settings in any environment
 variables or other credentials files.
 
-<<<<<<< HEAD
-There are a provided files ```dev.config.template``` and ```prod.config.template``` in the config directory to show how to hold environment variables for use in this application. A by creating ```dev.config``` file in the config directory you can set the environment variables to be loaded for development when you run ```npm run dev```. Similarly  a ```prod.config``` file in the config directory  will configure for the application for production (e.g AWS) when you run ```npm run prod```.
-=======
->>>>>>> 79debe30
 ## Installation
 
 #### Dependencies
@@ -130,26 +115,12 @@
 A local API instance can be created on port 8080 via the following commands,
 executed from the root of the project directory.
 
-<<<<<<< HEAD
-```
-node api.js
-```
-If you are using ```ENV_CONFIG``` files then run:
-
-
-For the developer configurations (```dev.config```)
-```
-npm run dev
-```
-For the production configurations (```prod.config```)
-=======
 To run the API for development:
 ```
 npm run dev
 ```
 
 To run the API in production:
->>>>>>> 79debe30
 ```
 npm run prod
 ```
