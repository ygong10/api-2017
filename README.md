--- conflicted
+++ resolved
@@ -62,21 +62,13 @@
 | HACKILLINOIS_SUPERUSER_EMAIL | Any valid email | Sets the default superuser email |
 | HACKILLINOIS_SUPERUSER_PASSWORD | Any string | Sets the default superuser password |
 | HACKILLINOIS_MAIL_KEY | Any string | Sets the mail service API key |
-<<<<<<< HEAD
-| DB_NAME |  Any valid MySQL schema name | Overrides default name (hackillinois) |
-| DB_USERNAME | Any string | Overrides default MySQL username ('root') |
-| DB_PASSWORD | Any string | Overrides default MySQL password ('') |
-| DB_HOSTNAME | Any valid URI | Overrides default MySQL host ('127.0.0.1') |
-| DB_PORT | Any valid port number | Overrides default MySQL port (3306) |
-| REDIS_HOST | IP address | Overrides default redis host ('127.0.0.1') |
-| REDIS_PORT | Any valid port number | Overrides default redis port (6379) |
-=======
 | DB_NAME |  Any valid MySQL schema name | Sets database name |
 | DB_USERNAME | Any string | Sets MySQL username |
 | DB_PASSWORD | Any string | Sets MySQL password |
 | DB_HOSTNAME | Any valid URI | Sets MySQL host |
 | DB_PORT | Any valid port number | Sets MySQL port |
->>>>>>> ea69a7e2
+| REDIS_HOST | IP address | Sets Redis host |
+| REDIS_PORT | Any valid port number | Sets Redis port |
 
 Additionally, an [AWS shared credentials file](http://docs.aws.amazon.com/AWSJavaScriptSDK/guide/node-configuring.html)
 can be made available with configuration options for those systems under the profile
