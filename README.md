# HackIllinois API (2017)

The back-end services supporting HackIllinois 2017 are stored here. Looking to
contribute? See the [contribution guidelines](/CONTRIBUTING.md).

## Setup

We use Node.js + Express in the application layer. The MySQL RDBMS is used as
our primary datastore in the persistence layer.

####  Software Version Note

If you are a front-end developer that wants to use a local instance of the API
or someone who just wants to run the API for novelty, the most-accessible
major releases of the following software will likely work for you.

These version notes are more important for back-end developers who will be committing
code to this repository.

#### Node.js Version

Our application is deployed with Node.js v4.4.3. It is recommended that you install
this version exactly, although using a different release version (v4.4.x) will
probably work too.

The production-ready version of Node.js can be downloaded from [here](https://nodejs.org/dist/v4.4.3/) or from your favorite package manager.

#### MySQL Version

Our primary datastore is deployed MySQL 5.7.11. Again, it is recommended that you
install this version exactly, although we typically use a different release version
(5.7.x) during development.

The production-ready version of MySQL is not typically available for direct download,
although some mirrors may have this version available. Instead, it is sufficient to
get the latest 5.7.x download from [here](http://dev.mysql.com/downloads/mysql/) or
from your favorite package manager.

## Configuration

The API is configured using configuration files placed in the `config` directory. The
naming convention is `{ENV}.config`, where `{ENV}` is the target environment (like `dev` or `prod`).

We have provided templates in the directory already with all available configuration options.
These templates are named `{ENV}.config.template`. You should copy these templates into
files named `{ENV}.config` and fill them with sensible values; these values can be raw
values or existing environment variables. Note that changes to the templates are
commited to the project codebase, but changes to any `*.config` files are ignored.

A list of configuration keys is provided below:

| Key | Possible Values | Purpose |
| --- | --------------- | ------- |
| NODE_ENV | 'production' or 'development' | Determines how environment should be configured |
| PROFILE | Any string | Presents an externally-meaningful identifier |
| HACKILLINOIS_SECRET | Any string | Sets the master secret (required on production) |
| HACKILLINOIS_PORT | Any valid port number | Overrides default port (8080) |
| HACKILLINOIS_SUPERUSER_EMAIL | Any valid email | Overrides the default superuser email ('admin@example.com') |
| HACKILLINOIS_SUPERUSER_PASSWORD | Any string | Overrides the default superuser password ('ABCD1234!') |
| HACKILLINOIS_MAIL_KEY | Any string | Sets the mail service API key |
| DB_NAME |  Any valid MySQL schema name | Overrides default name (hackillinois) |
| DB_USERNAME | Any string | Overrides default MySQL username ('root') |
| DB_PASSWORD | Any string | Overrides default MySQL password ('') |
| DB_HOSTNAME | Any valid URI | Overrides default MySQL host ('127.0.0.1') |
| DB_PORT | Any valid port number | Overrides default MySQL port (3306) |

Additionally, an [AWS shared credentials file](http://docs.aws.amazon.com/AWSJavaScriptSDK/guide/node-configuring.html)
can be made available with configuration options for those systems under the profile
identified by the `PROFILE` configuration key. We do not handle AWS-specific configuration
options in our configuration files.

#### Considerations

Not all configuration options must be set during development (although all options should
be set in production). When certain keys are left empty, the API determines whether
or not it can use a local alternative or a default value at startup. Here are some
considerations that will help you determine which keys to set as you develop:

* Anyone contributing to a feature that involves email transmissions
will need to set the `HACKILLINOIS_MAIL_KEY` to a valid SparkPost API key.
* Anyone contributing to a feature that involves any AWS products will need to set
up an AWS shared credentials file (see above)

Note that this API is targeted for hosting via AWS, so any AWS-specific settings
(e.g. those in IAM roles) are used by this API before settings in any environment
variables or other credentials files.

## Installation

#### Dependencies

A typical `package.json` is present in the root of the project directory. You can
use it to install all of the dependencies at once by running the following:

```
npm install
```

Note that your current directory must be the root of the project.

#### Database

To begin, you will need the [FlywayDB command line tool](http://flywaydb.org/documentation/commandline/).
Further, you'll need to create a new schema for the API on your local MySQL instance.
Make sure that all configuration keys related to the database have the correct values!

Once you have both of these tasks completed, run `npm run dev-migrations`
from the root of the project directory. This will run all migration scripts available to-date.
If you see any errors, such as an inability to access the database, make sure you have
set up the schema correctly and that you have set any necessary MySQL environment
variables listed in the configuration section above.

Note that if you're looking to contribute to this codebase, you should read the
[database README](/database/README.md) as well. It contains important information that all
contributors should be familiar with.

## Usage

<<<<<<< HEAD
By default, a local API instance can be created on port 8080 via execution from
the root of the project directory:
=======
A local API instance can be created on port 8080 via the following commands,
executed from the root of the project directory.

To run the API for development:
```
npm run dev
```
>>>>>>> 0a3a7cbe

To run the API in production:
```
npm run prod
```

Use `Control-C` to kill the server. Note that `node` must be on your path and that
the configuration for the target environment must be present in the `config` directory.


If you would like to see the available commands, run
``` shell
node api.js -h
```

We currently support

| Argument Parameter | Description |
| ------------------ | ----------- |
| -h                 | Show help   |
| -t                 | Run tests   |


## Documentation

All documentation is available on the [project wiki](https://github.com/HackIllinois/api-2017/wiki).

## Issues

Please use the issue tracker to submit issues about features currently in `master`
or `staging`.

Any issues found in a feature branch (i.e. not in `master` or `staging`)
should be communicated to the active developer(s) directly, unless there is an open
pull-request for that feature branch. In the latter case, just leave a comment on
the pull-request detailing the issue preventing a merge.

## Testing

Please set the proper enviornment variables before testing. You can run the tests locally with

``` shell
node api.js -t
```
<|MERGE_RESOLUTION|>--- conflicted
+++ resolved
@@ -116,10 +116,6 @@
 
 ## Usage
 
-<<<<<<< HEAD
-By default, a local API instance can be created on port 8080 via execution from
-the root of the project directory:
-=======
 A local API instance can be created on port 8080 via the following commands,
 executed from the root of the project directory.
 
@@ -127,7 +123,6 @@
 ```
 npm run dev
 ```
->>>>>>> 0a3a7cbe
 
 To run the API in production:
 ```
