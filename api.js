--- conflicted
+++ resolved
@@ -3,7 +3,6 @@
 
 var config = require('./api/config');
 var database = require('./api/database');
-var cache = require('./api/cache');
 var logger = require('./api/logging');
 
 // the dirname is local to every module, so we expose the app root's cwd
@@ -14,26 +13,9 @@
 instance.disable('x-powered-by');
 instance.use(function (req, res, next) { req.id = requid(); next(); });
 
-database.instantiate()
-	.then(function () {
-		return cache.instantiate();
-	})
-	.then(function () {
-		//api is initialized here which assures that all modules have access
-		//to an initialized datastore and cache instance
-		var api = require('./api/');
-		instance.use('/v1', api.v1);
+var api = require('./api/');
+instance.use('/v1', api.v1);
 
-		instance.listen(config.port, function() {
-			logger.info("initialized api (http://localhost:%d)", config.port);
-		});
-	}).catch(function (err) {
-		logger.error(err);
-	});
-
-<<<<<<< HEAD
-=======
 var instance = instance.listen(config.port, function() {
     logger.info("initialized api (http://localhost:%d)", config.port);
-});
->>>>>>> ea69a7e2
+});