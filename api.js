var express = require('express');

var config = require('./api/config');
var database = require('./api/database');
var cache = require('./api/cache');
var logger = require('./api/logging');

// the dirname is local to every module, so we expose the app root's cwd
// here (before initializing the api)
config.cwd = process.__dirname;

var instance = express();
instance.disable('x-powered-by');

database.instantiate()
	.then(function () {
		return cache.instantiate();
	})
	.then(function () {
<<<<<<< HEAD
		//api is initialized here which assures that all modules have access to an initialized datastore and cache instance
=======
>>>>>>> 2a39d896
		var api = require('./api/');
		instance.use('/v1', api.v1);

		instance.listen(config.port, function() {
			logger.info("initialized api (http://localhost:%d)", config.port);
		});
	}).catch(function (err) {
		logger.error(err);
	});

<|MERGE_RESOLUTION|>--- conflicted
+++ resolved
@@ -17,10 +17,8 @@
 		return cache.instantiate();
 	})
 	.then(function () {
-<<<<<<< HEAD
-		//api is initialized here which assures that all modules have access to an initialized datastore and cache instance
-=======
->>>>>>> 2a39d896
+		//api is initialized here which assures that all modules have access
+		//to an initialized datastore and cache instance
 		var api = require('./api/');
 		instance.use('/v1', api.v1);
 
