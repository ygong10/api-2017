{
  "name": "hackillinois-api-2017",
  "version": "0.0.1",
  "private": true,
<<<<<<< HEAD
  "scripts": {
    "test": "./resources/scripts/test.sh",
    "dev": "./resources/scripts/startup.sh dev",
    "prod": "./resources/scripts/startup.sh prod",
    "dev-migrations": "source resources/scripts/env.sh dev && ./database/flyway.sh migrate",
    "prod-migrations": "source resources/scripts/env.sh prod && ./database/flyway.sh migrate"
  },
=======
>>>>>>> c51eae05
  "dependencies": {
	"aws-sdk": "^2.5.0",
	"bcrypt": "^0.8.7",
	"bluebird": "^3.4.1",
	"body-parser": "^1.15.1",
	"bookshelf": "^0.9.5",
	"bytes": "^2.4.0",
	"checkit": "^0.6.0",
	"cuid": "^1.3.8",
	"debug": "^2.2.0",
	"express": "^4.13.4",
	"inflection": "^1.10.0",
	"jsonwebtoken": "^7.0.1",
	"jssha": "^2.1.0",
	"knex": "^0.11.5",
	"lodash": "^4.13.1",
	"mkdirp": "^0.5.1",
	"ms": "^0.7.1",
	"mysql": "^2.11.1",
	"node-uuid": "^1.4.7",
	"sparkpost": "^1.3.5",
	"winston": "^2.2.0",
	"winston-cloudwatch": "^1.7.0"
  },
  "devDependencies": {
<<<<<<< HEAD
    "chai": "^3.5.0",
    "chai-as-promised": "^6.0.0",
    "chai-http": "^3.0.0",
    "sinon": "^1.17.2"
  },
  "repository": {
    "type": "git",
    "url": "https://github.com/HackIllinois/api-2017.git"
=======
	"chai": "^3.5.0",
	"chai-as-promised": "^6.0.0",
	"chai-http": "^3.0.0",
	"mocha": "^3.2.0",
	"mock-knex": "^0.3.7",
	"mockery": "^2.0.0",
	"sinon": "^1.17.2"
  },
  "scripts": {
	"test": "./resources/scripts/test.sh",
	"dev": "./resources/scripts/dev.sh",
	"prod": "./resources/scripts/prod.sh",
	"clean-logs": "rm -rf ./temp/logs/*",
	"dev-migrations": "./database/flyway.sh migrate dev",
	"prod-migrations": "./database/flyway.sh migrate prod"
>>>>>>> c51eae05
  }
}<|MERGE_RESOLUTION|>--- conflicted
+++ resolved
@@ -2,16 +2,10 @@
   "name": "hackillinois-api-2017",
   "version": "0.0.1",
   "private": true,
-<<<<<<< HEAD
-  "scripts": {
-    "test": "./resources/scripts/test.sh",
-    "dev": "./resources/scripts/startup.sh dev",
-    "prod": "./resources/scripts/startup.sh prod",
-    "dev-migrations": "source resources/scripts/env.sh dev && ./database/flyway.sh migrate",
-    "prod-migrations": "source resources/scripts/env.sh prod && ./database/flyway.sh migrate"
+  "repository": {
+    "type": "git",
+    "url": "https://github.com/HackIllinois/api-2017.git"
   },
-=======
->>>>>>> c51eae05
   "dependencies": {
 	"aws-sdk": "^2.5.0",
 	"bcrypt": "^0.8.7",
@@ -37,16 +31,6 @@
 	"winston-cloudwatch": "^1.7.0"
   },
   "devDependencies": {
-<<<<<<< HEAD
-    "chai": "^3.5.0",
-    "chai-as-promised": "^6.0.0",
-    "chai-http": "^3.0.0",
-    "sinon": "^1.17.2"
-  },
-  "repository": {
-    "type": "git",
-    "url": "https://github.com/HackIllinois/api-2017.git"
-=======
 	"chai": "^3.5.0",
 	"chai-as-promised": "^6.0.0",
 	"chai-http": "^3.0.0",
@@ -62,6 +46,5 @@
 	"clean-logs": "rm -rf ./temp/logs/*",
 	"dev-migrations": "./database/flyway.sh migrate dev",
 	"prod-migrations": "./database/flyway.sh migrate prod"
->>>>>>> c51eae05
   }
 }