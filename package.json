{
  "name": "hackillinois-api-2017",
  "version": "0.0.1",
  "private": true,
  "scripts": {
    "test": "NODE_ENV=test mocha 'test/test.js' --timeout 10000"
  },
  "dependencies": {
<<<<<<< HEAD
    "argparse": "^1.0.7",
    "aws-sdk": "^2.5.0",
    "bcrypt": "^0.8.7",
    "bluebird": "^3.4.1",
    "body-parser": "^1.15.1",
    "bookshelf": "^0.9.5",
    "bytes": "^2.4.0",
    "checkit": "^0.6.0",
    "debug": "^2.2.0",
    "express": "^4.13.4",
    "inflection": "^1.10.0",
    "jsonwebtoken": "^7.0.1",
    "jssha": "^2.1.0",
    "knex": "^0.11.5",
    "lodash": "^4.13.1",
    "mkdirp": "^0.5.1",
    "mocha": "^3.0.2",
    "ms": "^0.7.1",
    "mysql": "^2.11.1",
    "node-uuid": "^1.4.7",
    "sparkpost": "^1.3.5",
    "winston": "^2.2.0"
  },
  "devDependencies": {
    "chai": "^3.5.0",
    "chai-http": "^3.0.0",
    "mock-knex": "^0.3.7",
    "sinon": "^1.17.6"
=======
	"aws-sdk": "^2.5.0",
	"bcrypt": "^0.8.7",
	"bluebird": "^3.4.1",
	"body-parser": "^1.15.1",
	"bookshelf": "^0.9.5",
	"bytes": "^2.4.0",
	"checkit": "^0.6.0",
	"debug": "^2.2.0",
	"express": "^4.13.4",
	"inflection": "^1.10.0",
	"jsonwebtoken": "^7.0.1",
	"jssha": "^2.1.0",
	"knex": "^0.11.5",
	"lodash": "^4.13.1",
	"mkdirp": "^0.5.1",
	"ms": "^0.7.1",
	"mysql": "^2.11.1",
	"node-uuid": "^1.4.7",
	"sparkpost": "^1.3.5",
	"winston": "^2.2.0"
 },
  "scripts": {
	"dev" : "./resources/scripts/startup.sh dev",
	"prod" : "./resources/scripts/startup.sh prod",
	"dev-migrations": "source resources/scripts/env.sh dev && ./database/flyway.sh migrate",
	"prod-migrations": "source resources/scripts/env.sh prod && ./database/flyway.sh migrate"
>>>>>>> 0a3a7cbe
  }
}<|MERGE_RESOLUTION|>--- conflicted
+++ resolved
@@ -3,10 +3,13 @@
   "version": "0.0.1",
   "private": true,
   "scripts": {
-    "test": "NODE_ENV=test mocha 'test/test.js' --timeout 10000"
+    "test": "NODE_ENV=test mocha 'test/test.js' --timeout 10000",
+    "dev" : "./resources/scripts/startup.sh dev",
+    "prod" : "./resources/scripts/startup.sh prod",
+    "dev-migrations": "source resources/scripts/env.sh dev && ./database/flyway.sh migrate",
+    "prod-migrations": "source resources/scripts/env.sh prod && ./database/flyway.sh migrate"
   },
   "dependencies": {
-<<<<<<< HEAD
     "argparse": "^1.0.7",
     "aws-sdk": "^2.5.0",
     "bcrypt": "^0.8.7",
@@ -35,33 +38,5 @@
     "chai-http": "^3.0.0",
     "mock-knex": "^0.3.7",
     "sinon": "^1.17.6"
-=======
-	"aws-sdk": "^2.5.0",
-	"bcrypt": "^0.8.7",
-	"bluebird": "^3.4.1",
-	"body-parser": "^1.15.1",
-	"bookshelf": "^0.9.5",
-	"bytes": "^2.4.0",
-	"checkit": "^0.6.0",
-	"debug": "^2.2.0",
-	"express": "^4.13.4",
-	"inflection": "^1.10.0",
-	"jsonwebtoken": "^7.0.1",
-	"jssha": "^2.1.0",
-	"knex": "^0.11.5",
-	"lodash": "^4.13.1",
-	"mkdirp": "^0.5.1",
-	"ms": "^0.7.1",
-	"mysql": "^2.11.1",
-	"node-uuid": "^1.4.7",
-	"sparkpost": "^1.3.5",
-	"winston": "^2.2.0"
- },
-  "scripts": {
-	"dev" : "./resources/scripts/startup.sh dev",
-	"prod" : "./resources/scripts/startup.sh prod",
-	"dev-migrations": "source resources/scripts/env.sh dev && ./database/flyway.sh migrate",
-	"prod-migrations": "source resources/scripts/env.sh prod && ./database/flyway.sh migrate"
->>>>>>> 0a3a7cbe
   }
 }