--- conflicted
+++ resolved
@@ -2,7 +2,6 @@
   "name": "hackillinois-api-2017",
   "version": "0.0.1",
   "private": true,
-<<<<<<< HEAD
   "dependencies": {
 	"aws-sdk": "^2.5.0",
 	"bcrypt": "^0.8.7",
@@ -27,48 +26,17 @@
 	"winston": "^2.2.0",
 	"winston-cloudwatch": "^1.7.0"
   },
+  "devDependencies": {
+	"chai": "^3.5.0",
+	"chai-as-promised": "^6.0.0",
+	"chai-http": "^3.0.0",
+	"sinon": "^1.17.2"
+  },
   "scripts": {
+	"test": "source resources/scripts/env.sh test && mocha 'test/test.js' -b —full-trace",
 	"dev": "./resources/scripts/dev.sh",
 	"prod": "./resources/scripts/prod.sh",
 	"dev-migrations": "./database/flyway.sh migrate dev",
 	"prod-migrations": "./database/flyway.sh migrate prod"
-=======
-  "scripts": {
-    "test": "source resources/scripts/env.sh test && mocha 'test/test.js' -b —full-trace",
-    "dev": "./resources/scripts/startup.sh dev",
-    "prod": "./resources/scripts/startup.sh prod",
-    "dev-migrations": "source resources/scripts/env.sh dev && ./database/flyway.sh migrate",
-    "prod-migrations": "source resources/scripts/env.sh prod && ./database/flyway.sh migrate"
-  },
-  "dependencies": {
-    "argparse": "^1.0.7",
-    "aws-sdk": "^2.5.0",
-    "bcrypt": "^0.8.7",
-    "bluebird": "^3.4.1",
-    "body-parser": "^1.15.1",
-    "bookshelf": "^0.9.5",
-    "bytes": "^2.4.0",
-    "checkit": "^0.6.0",
-    "debug": "^2.2.0",
-    "express": "^4.13.4",
-    "inflection": "^1.10.0",
-    "jsonwebtoken": "^7.0.1",
-    "jssha": "^2.1.0",
-    "knex": "^0.11.5",
-    "lodash": "^4.13.1",
-    "mkdirp": "^0.5.1",
-    "mocha": "^3.0.2",
-    "ms": "^0.7.1",
-    "mysql": "^2.11.1",
-    "node-uuid": "^1.4.7",
-    "sparkpost": "^1.3.5",
-    "winston": "^2.2.0"
-  },
-  "devDependencies": {
-    "chai": "^3.5.0",
-    "chai-as-promised": "^6.0.0",
-    "chai-http": "^3.0.0",
-    "sinon": "^1.17.2"
->>>>>>> 0415999c
   }
 }