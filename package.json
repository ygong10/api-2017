{
  "name": "hackillinois-api-2017",
  "version": "0.0.1",
  "private": true,
  "dependencies": {
	"aws-sdk": "^2.5.0",
	"bcrypt": "^0.8.7",
	"bluebird": "^3.4.1",
	"body-parser": "^1.15.1",
	"bookshelf": "^0.9.5",
	"bytes": "^2.4.0",
	"checkit": "^0.6.0",
	"debug": "^2.2.0",
	"express": "^4.13.4",
	"inflection": "^1.10.0",
	"jsonwebtoken": "^7.0.1",
	"jssha": "^2.1.0",
	"knex": "^0.11.5",
	"lodash": "^4.13.1",
	"mkdirp": "^0.5.1",
	"ms": "^0.7.1",
	"mysql": "^2.11.1",
	"node-uuid": "^1.4.7",
	"sparkpost": "^1.3.5",
	"winston": "^2.2.0"
 },
  "scripts": {
<<<<<<< HEAD
    "dev" : "./resources/scripts/startup.sh dev",
    "prod" : "./resources/scripts/startup.sh prod"
=======
	"dev" : "./resources/scripts/startup.sh dev",
	"prod" : "./resources/scripts/startup.sh prod"
>>>>>>> 79debe30
  }
}<|MERGE_RESOLUTION|>--- conflicted
+++ resolved
@@ -25,12 +25,7 @@
 	"winston": "^2.2.0"
  },
   "scripts": {
-<<<<<<< HEAD
-    "dev" : "./resources/scripts/startup.sh dev",
-    "prod" : "./resources/scripts/startup.sh prod"
-=======
 	"dev" : "./resources/scripts/startup.sh dev",
 	"prod" : "./resources/scripts/startup.sh prod"
->>>>>>> 79debe30
   }
 }