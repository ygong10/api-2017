--- conflicted
+++ resolved
@@ -7,35 +7,6 @@
     "url": "https://github.com/HackIllinois/api-2017.git"
   },
   "dependencies": {
-<<<<<<< HEAD
-    "aws-sdk": "^2.6.12",
-    "bcrypt": "^0.8.7",
-    "bluebird": "^3.4.1",
-    "body-parser": "^1.15.1",
-    "bookshelf": "^0.9.5",
-    "bytes": "^2.4.0",
-    "checkit": "^0.6.0",
-    "debug": "^2.2.0",
-    "express": "^4.13.4",
-    "inflection": "^1.10.0",
-    "jsonwebtoken": "^7.0.1",
-    "jssha": "^2.1.0",
-    "knex": "^0.11.5",
-    "lodash": "^4.13.1",
-    "mkdirp": "^0.5.1",
-    "ms": "^0.7.1",
-    "mysql": "^2.11.1",
-    "node-uuid": "^1.4.7",
-    "redis": "^2.6.2",
-    "sparkpost": "^1.3.5",
-    "winston": "^2.2.0"
-  },
-  "scripts": {
-    "dev": "./resources/scripts/startup.sh dev",
-    "prod": "./resources/scripts/startup.sh prod",
-    "dev-migrations": "source resources/scripts/env.sh dev && ./database/flyway.sh migrate",
-    "prod-migrations": "source resources/scripts/env.sh prod && ./database/flyway.sh migrate"
-=======
 	"aws-sdk": "^2.5.0",
 	"bcrypt": "^0.8.7",
 	"bluebird": "^3.4.1",
@@ -55,6 +26,7 @@
 	"ms": "^0.7.1",
 	"mysql": "^2.11.1",
 	"node-uuid": "^1.4.7",
+  "redis": "^2.6.2",
 	"sparkpost": "^1.3.5",
 	"winston": "^2.2.0",
 	"winston-cloudwatch": "^1.7.0"
@@ -75,6 +47,5 @@
 	"clean-logs": "rm -rf ./temp/logs/*",
 	"dev-migrations": "./database/flyway.sh migrate dev",
 	"prod-migrations": "./database/flyway.sh migrate prod"
->>>>>>> ea69a7e2
   }
 }